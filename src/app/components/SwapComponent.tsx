--- conflicted
+++ resolved
@@ -109,11 +109,8 @@
   const [nodeAddress, setNodeAddress] = useState<string>(DEFAULT_NODE_ADDRESS);
   const [isWebpageUpload, setIsWebpageUpload] = useState(false);
   const [isTarFile, setIsTarFile] = useState(false);
-<<<<<<< HEAD
   const [redundancyLevel, setRedundancyLevel] = useState<number>(0);
-=======
   const [isFolderUpload, setIsFolderUpload] = useState(false);
->>>>>>> 0d8de74f
   const [showHelp, setShowHelp] = useState(false);
   const [totalUsdAmount, setTotalUsdAmount] = useState<string | null>(null);
   const [availableChains, setAvailableChains] = useState<Chain[]>([]);
@@ -1237,11 +1234,8 @@
           serveUncompressed,
           isTarFile,
           isWebpageUpload,
-<<<<<<< HEAD
           redundancyLevel,
-=======
           isFolderUpload,
->>>>>>> 0d8de74f
           setUploadProgress,
           setStatusMessage,
           setIsDistributing,
@@ -1908,7 +1902,6 @@
                             </div>
                           )}
 
-<<<<<<< HEAD
                         {!isMultipleFiles && isTarFile && (
                           <div className={styles.checkboxWrapper}>
                             <input
@@ -1925,27 +1918,6 @@
                           </div>
                         )}
 
-                        {!isMultipleFiles && selectedFile && (
-                          <div className={styles.dropdownWrapper}>
-                            <label className={styles.dropdownLabel}>
-                              Erasure Coding
-                              <span
-                                className={styles.tooltip}
-                                title="Erasure coding provides data protection against loss. Higher levels use more storage space but offer better protection against chunk unavailability."
-                              >
-                                ?
-                              </span>
-                            </label>
-                            <ErasureCodingDropdown
-                              selectedLevel={redundancyLevel}
-                              onLevelChange={setRedundancyLevel}
-                              disabled={uploadStep === 'uploading'}
-                            />
-                          </div>
-                        )}
-
-=======
->>>>>>> 0d8de74f
                         {!isMultipleFiles && selectedFile?.name.toLowerCase().endsWith('.zip') && (
                           <div className={styles.checkboxWrapper}>
                             <input
@@ -1965,6 +1937,25 @@
                                 ?
                               </span>
                             </label>
+                          </div>
+                        )}
+
+                        {!isMultipleFiles && selectedFile && (
+                          <div className={styles.dropdownWrapper}>
+                            <label className={styles.dropdownLabel}>
+                              Erasure Coding
+                              <span
+                                className={styles.tooltip}
+                                title="Erasure coding provides data protection against loss. Higher levels use more storage space but offer better protection against chunk unavailability."
+                              >
+                                ?
+                              </span>
+                            </label>
+                            <ErasureCodingDropdown
+                              selectedLevel={redundancyLevel}
+                              onLevelChange={setRedundancyLevel}
+                              disabled={uploadStep === 'uploading'}
+                            />
                           </div>
                         )}
 
